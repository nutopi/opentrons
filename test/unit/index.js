// Add this to make Electron code run properly. To be perfectly
// honest, I'm not sure why this is necessary.
window.process = window.parent.process
window.require = window.parent.require

// require all test files (files that ends with .spec.js)
var testsContext = require.context('./specs', true, /\.spec$/)
testsContext.keys().forEach(testsContext)

// require all src files except main.js for coverage.
// you can also change this to match only the subset of files that
// you want coverage for.

// NOTE(Ahmed): we're conly considering renderer files -- need to add main process files as well..
<<<<<<< HEAD
var srcContext = require.context('../../app/renderer/src/', true, /!(assets|fonts|style)/)
=======
var srcContext = require.context('renderer/src/', true, /(?!(fonts|assets|style))/)
>>>>>>> f3e12441
srcContext.keys().forEach(srcContext)<|MERGE_RESOLUTION|>--- conflicted
+++ resolved
@@ -12,9 +12,5 @@
 // you want coverage for.
 
 // NOTE(Ahmed): we're conly considering renderer files -- need to add main process files as well..
-<<<<<<< HEAD
-var srcContext = require.context('../../app/renderer/src/', true, /!(assets|fonts|style)/)
-=======
 var srcContext = require.context('renderer/src/', true, /(?!(fonts|assets|style))/)
->>>>>>> f3e12441
 srcContext.keys().forEach(srcContext)