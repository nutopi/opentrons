--- conflicted
+++ resolved
@@ -80,12 +80,8 @@
 
 ####Mixing at a well
 
- ```python
-<<<<<<< HEAD
-p200.mix(3, 100, plate[0])   # arguments are (volume, repetitions, location)
-=======
+```python
 p200.mix(3, 100, plate[0])   # arguments are (repetitions, volume, location)
->>>>>>> b1131be7
 ```
 
 ####Iterating through wells
