--- conflicted
+++ resolved
@@ -8,13 +8,9 @@
 from opentrons.util.log import get_logger
 from opentrons.helpers import helpers
 from opentrons.util.trace import traceable
-<<<<<<< HEAD
-from opentrons.util.singleton import Singleton
+
 from opentrons.util.environment import settings
-from lockfile import LockFile
-=======
-
->>>>>>> d35ed47b
+
 
 log = get_logger(__name__)
 RESIN_UPDATE_LOCK = LockFile('/tmp/resin/resin-updates')
@@ -587,119 +583,7 @@
 
         for instrument in self._instruments.values():
             instrument.reset()
-
-<<<<<<< HEAD
-    def run(self, **kwargs):
-        """
-        Run the command queue on a device provided in :func:`connect`.
-
-        Notes
-        -----
-        If :func:`connect` was called with ``port='Virtual Smoothie'``
-        it will execute similar to :func:`simulate`.
-
-        Examples
-        --------
-        ..
-        >>> from opentrons import Robot
-        >>> from opentrons.instruments.pipette import Pipette
-        >>> robot.reset() # doctest: +ELLIPSIS
-        <opentrons.robot.robot.Robot object at ...>
-        >>> robot.connect('Virtual Smoothie')
-        >>> robot.home()
-        >>> plate = robot.add_container('96-flat', 'A1', 'plate')
-        >>> p200 = Pipette(axis='a')
-        >>> robot.move_to(plate[0])
-        >>> robot.move_to(plate[0].top())
-        """
-        with RESIN_UPDATE_LOCK:
-            self.prepare_for_run()
-
-            cmd_run_event = {}
-            cmd_run_event.update(kwargs)
-
-            mode = 'live'
-            if self.is_simulating():
-                mode = 'simulate'
-
-            cmd_run_event['mode'] = mode
-            cmd_run_event['name'] = 'command-run'
-            for i, command in enumerate(self._commands):
-                cmd_run_event.update({
-                    'command_description': command.description,
-                    'command_index': i,
-                    'commands_total': len(self._commands)
-                })
-                trace.EventBroker.get_instance().notify(cmd_run_event)
-                try:
-                    self.can_pop_command.wait()
-                    if command.description:
-                        log.info("Executing: {}".format(command.description))
-                    command()
-                except Exception as e:
-                    trace.EventBroker.get_instance().notify({
-                        'mode': mode,
-                        'name': 'command-failed',
-                        'error': str(e)
-                    })
-                    raise RuntimeError(
-                        'Command #{0} failed (\"{1}\"").\nError: \"{2}\"'.format(
-                            i, command.description, str(e))) from e
-
-            return self._runtime_warnings
-
-    def send_to_app(self):
-        robot_as_bytes = dill.dumps(self)
-        try:
-            resp = requests.get(settings.get('APP_IS_ALIVE_URL'))
-            if not resp.ok:
-                raise Exception
-        except (Exception, requests.exceptions.ConnectionError):
-            print(
-                'Cannot determine if the Opentrons App is up and running.'
-                ' Please make sure it is installed and running'
-            )
-            return
-
-        resp = requests.post(
-            settings.get('APP_JUPYTER_UPLOAD_URL'),
-            data=robot_as_bytes,
-            headers={'Content-Type': 'application/octet-stream'}
-        )
-        if not resp.ok:
-            raise Exception('App failed to accept protocol upload')
-
-    def simulate(self, switches=False):
-        """
-        Simulate a protocol run on a virtual robot.
-
-        It is recommended to call this method before running the
-        protocol on a real robot.
-
-        Parameters
-        ----------
-        switches : bool
-            If ``True`` tells the robot to stop
-            execution and throw an error if limit switch was hit.
-        """
-        if switches:
-            self.set_connection('simulate_switches')
-        else:
-            self.set_connection('simulate')
-        for instrument in self._instruments.values():
-            instrument.setup_simulate()
-
-        self.run()
-
-        self.set_connection('live')
-
-        for instrument in self._instruments.values():
-            instrument.teardown_simulate()
-
-        return self._runtime_warnings
-
-=======
->>>>>>> d35ed47b
+            
     def set_connection(self, mode):
         self.mode = mode
         if mode not in self.smoothie_drivers:
