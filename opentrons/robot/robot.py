import copy
import os
from threading import Event

import serial

from opentrons import containers
from opentrons.drivers import motor as motor_drivers
from opentrons.drivers.virtual_smoothie import VirtualSmoothie
from opentrons.robot.command import Command
from opentrons.util import trace
from opentrons.util.log import get_logger
from opentrons.drivers import virtual_smoothie
from opentrons.helpers import helpers
from opentrons.util.trace import traceable
from opentrons.util.singleton import Singleton


log = get_logger(__name__)


class Robot(object, metaclass=Singleton):
    """
    This class is the main interface to the robot.

    Through this class you can can:
        * define your :class:`opentrons.Deck`
        * :meth:`simulate` the protocol run
        * :meth:`connect` to Opentrons physical robot
        * :meth:`run` the protocol on a robot
        * :meth:`home` axis, move head (:meth:`move_to`)
        * :meth:`pause` and :func:`resume` the protocol run

    Each Opentrons protocol is a Python script. When evaluated the script
    creates an execution plan which is stored as a list of commands in
    Robot's command queue.

    Here are the typical steps of writing the protocol:
        * Using a Python script and the Opentrons API load your
          containers and define instruments
          (see :class:`~opentrons.instruments.pipette.Pipette`).
        * Call :meth:`reset` to reset the robot's state and command queue.
        * Write your instructions which will get converted
          into an execution plan.
        * Review the list of commands in the robot's queue by running
          :meth:`commands`.
        * Call :func:`simulate` to run the protocol it against a virtual robot.
        * :meth:`connect` to the robot and call :func:`run` it on a real robot.

    See :class:`Pipette` for the list of supported instructions.

    Examples
    --------
    >>> from opentrons.robot import Robot
    >>> from opentrons.instruments.pipette import Pipette
    >>> robot = Robot()
    >>> robot.reset() # doctest: +ELLIPSIS
    <opentrons.robot.robot.Robot object at ...>
    >>> plate = robot.add_container('A1', '96-flat', 'plate')
    >>> p200 = Pipette(axis='b')
    >>> p200.aspirate(200, plate[0]) # doctest: +ELLIPSIS
    <opentrons.instruments.pipette.Pipette object at ...>
    >>> robot.commands()
    ['Aspirating 200uL at <Deck>/<Slot A1>/<Container plate>/<Well A1>']
    >>> robot.simulate()
    []
    """

    _commands = None  # []
    _instance = None

    VIRTUAL_SMOOTHIE_PORT = 'Virtual Smoothie'

    def __init__(self):
        """
        Initializes a robot instance.

        Notes
        -----
        This class is a singleton. That means every time you call
        :func:`__init__` the same instance will be returned. There's
        only once instance of a robot.
        """
        self.can_pop_command = Event()
        self.stopped_event = Event()

        self.can_pop_command.set()
        self.stopped_event.clear()

        self.axis_homed = {
            'x': False, 'y': False, 'z': False, 'a': False, 'b': False}

        self.connections = {
            'live': None,
            'simulate': self.get_virtual_device(
                options={'limit_switches': False}
            ),
            'simulate_switches': self.get_virtual_device(
                options={'limit_switches': True}
            )
        }

        self._driver = motor_drivers.CNCDriver()
        self.reset()

    @classmethod
    def get_instance(cls):
        """
        Deprecated. Use Robot() instead.

        Returns
        -------
        An instance of a robot.
        """

        # leaving this method for backwards compatibility
        # before Singleton meta-class was introduced
        #
        # TODO: remove method, refactor dependencies
        return Robot()

    @classmethod
    def reset_for_tests(cls):
        """
        Deprecated.
        """
        robot = Robot.get_instance()
        robot.reset()
        return robot

    def reset(self):
        """
        Resets the state of the robot and clears:
            * Deck
            * Instruments
            * Command queue
            * Runtime warnings
        """
        self._commands = []
        self._handlers = []
        self._runtime_warnings = []

        self._previous_container = None

        self._deck = containers.Deck()
        self.setup_deck()

        self._ingredients = {}  # TODO needs to be discusses/researched
        self._instruments = {}

        self.axis_homed = {
            'x': False, 'y': False, 'z': False, 'a': False, 'b': False}

        return self

    def add_instrument(self, axis, instrument):
        """
        Adds instrument to a robot.

        Parameters
        ----------
        axis : str
            Specifies which axis the instruments is attached to.
        instrument : Instrument
            An instance of a :class:`Pipette` to attached to the axis.

        Notes
        -----
        A canonical way to add to add a Pipette to a robot is:

        ::

            from opentrons.instruments.pipette import Pipette
            p200 = Pipette(axis='a')

        This will create a pipette and call :func:`add_instrument`
        to attach the instrument.
        """
        axis = axis.upper()
        self._instruments[axis] = instrument

    def add_warning(self, warning_msg):
        """
        Internal. Add a runtime warning to the queue.
        """
        self._runtime_warnings.append(warning_msg)

    def get_warnings(self):
        """
        Get current runtime warnings.

        Returns
        -------

        Runtime warnings accumulated since the last :func:`run`
        or :func:`simulate`.
        """
        return list(self._runtime_warnings)

    def get_mosfet(self, mosfet_index):
        """
        Get MOSFET for a MagBead (URL).

        Parameters
        ----------
        mosfet_index : int
            Number of a MOSFET on MagBead.

        Returns
        -------
        Instance of :class:`InstrumentMosfet`.
        """
        robot_self = self

        class InstrumentMosfet():
            """
            Provides access to MagBead's MOSFET.
            """

            def engage(self):
                """
                Engages the MOSFET.
                """
                robot_self._driver.set_mosfet(mosfet_index, True)

            def disengage(self):
                """
                Disengages the MOSFET.
                """
                robot_self._driver.set_mosfet(mosfet_index, False)

            def wait(self, seconds):
                """
                Pauses protocol execution.

                Parameters
                ----------
                seconds : int
                    Number of seconds to pause for.
                """
                robot_self._driver.wait(seconds)

        return InstrumentMosfet()

    def get_motor(self, axis):
        """
        Get robot's head motor.

        Parameters
        ----------
        axis : {'a', 'b'}
            Axis name. Please check stickers on robot's gantry for the name.
        """
        robot_self = self

        class InstrumentMotor():
            """
            Provides access to Robot's head motor.
            """
            def move(self, value, mode='absolute'):
                """
                Move plunger motor.

                Parameters
                ----------
                value : int
                    A one-dimensional coordinate to move to.
                mode : {'absolute', 'relative'}
                """
                kwargs = {axis: value}

                return robot_self._driver.move_plunger(
                    mode=mode, **kwargs
                )

            def home(self):
                """
                Home plunger motor.
                """
                return robot_self._driver.home(axis)

            def wait(self, seconds):
                """
                Wait.

                Parameters
                ----------
                seconds : int
                    Number of seconds to pause for.
                """
                robot_self._driver.wait(seconds)

            def speed(self, rate):
                """
                Set motor speed.

                Parameters
                ----------
                rate : int
                """
                robot_self._driver.set_plunger_speed(rate, axis)
                return self

        return InstrumentMotor()

    def flip_coordinates(self, coordinates):
        """
        Flips between Deck and Robot coordinate systems.

        TODO: Add image explaining coordinate systems.
        """
        dimensions = self._driver.get_dimensions()
        return helpers.flip_coordinates(coordinates, dimensions)

    def get_serial_device(self, port):
        """
        Connect to a serial CNC device.

        Parameters
        ----------
        port : str
            OS-specific port name.

        Returns
        -------
        Serial device instance to be supplied to :func:`connect`
        """
        try:
            device = serial.Serial(
                port=port,
                baudrate=115200,
                timeout=self._driver.serial_timeout
            )
            return device
        except serial.SerialException as e:
            log.debug(
                "Error connecting to {}".format(port))
            log.error(e)

        return None

    def get_virtual_device(self, port=None, options=None):
        """
        Connect to a :class:`VirtualSmoothie` to simulate behavior of
        a Smoothieboard

        Parameters
        ----------
        port : str
            Port name. Could be `None` or anything.
        options : dict
            Options to be passed to :class:`VirtualSmoothie`.

            Default:

            ::

                default_options = {
                    'limit_switches': True,
                    'firmware': 'v1.0.5',
                    'config': {
                        'ot_version': 'one_pro',
                        'version': 'v1.0.3',        # config version
                        'alpha_steps_per_mm': 80.0,
                        'beta_steps_per_mm': 80.0
                    }
                }

        """
        default_options = {
            'limit_switches': True,
            'firmware': 'v1.0.5',
            'config': {
                'ot_version': 'one_pro',
                'version': 'v1.2.0',        # config version
                'alpha_steps_per_mm': 80.0,
                'beta_steps_per_mm': 80.0
            }
        }
        if not options:
            options = {}
        default_options.update(options)
        return VirtualSmoothie(port=port, options=default_options)

    def connect(self, port=None, options=None):
        """
        Connects the robot to a serial port.

        Parameters
        ----------
        port : str
            OS-specific port name or ``'Virtual Smoothie'``
        options : dict
            if :attr:`port` is set to ``'Virtual Smoothie'``, provide
            the list of options to be passed to :func:`get_virtual_device`

        Returns
        -------
        ``True`` for success, ``False`` for failure.
        """
        device = None
        if not port or port == self.VIRTUAL_SMOOTHIE_PORT:
            device = self.get_virtual_device(
                port=self.VIRTUAL_SMOOTHIE_PORT, options=options)
        else:
            device = self.get_serial_device(port)

        res = self._driver.connect(device)

        if res:
            self.connections['live'] = device

        return res

    def _update_axis_homed(self, *args):
        for a in args:
            for letter in a:
                if letter.lower() in self.axis_homed:
                    self.axis_homed[letter.lower()] = True

    def home(self, *args, **kwargs):
        """
        Home robot's head and plunger motors.

        Parameters
        ----------
        *args :
            A string with axes to home. For example ``'xyz'`` or ``'ab'``.

            If no arguments provided home Z-axis then X, Y, B, A

        enqueue : {True, False} Default: ``False``
            If ``True`` put into command queue,
            if ``False`` execute immediately.

        Notes
        -----
        Sometimes while executing a long protocol,
        a robot might accumulate precision
        error and it is recommended to home it. In this scenario, add
        ``robot.home('xyzab', enqueue=True)`` into your script.

        Examples
        --------
        >>> from opentrons.robot import Robot
        >>> robot.connect('Virtual Smoothie')
        True
        >>> robot.home()
        True
        """
        def _do():
            if self._driver.calm_down():
                if args:
                    self._update_axis_homed(*args)
                    return self._driver.home(*args)
                else:
                    self._update_axis_homed('xyzab')
                    self._driver.home('z')
                    return self._driver.home('x', 'y', 'b', 'a')
            else:
                return False

        if kwargs.get('enqueue'):
            description = "Homing Robot"
            self.add_command(Command(do=_do, description=description))
        else:
            log.info('Executing: Home now')
            return _do()

    def add_command(self, command):
        if command.description:
            log.info("Enqueuing: {}".format(command.description))
        self._commands.append(command)

    def prepend_command(self, command):
        self._commands = [command] + self._commands

    def register(self, name, callback):
        def commandable():
            self.add_command(Command(do=callback))
        setattr(self, name, commandable)

    def move_head(self, *args, **kwargs):
        self._driver.move_head(*args, **kwargs)

    def head_speed(self, rate):
        self._driver.set_head_speed(rate)

    @traceable('move-to')
    def move_to(self, location, instrument=None, strategy='arc', **kwargs):
        """
        Move an instrument to a coordinate, container or a coordinate within
        a container.

        Parameters
        ----------
        location : one of the following:
            1. :class:`Placeable` (i.e. Container, Deck, Slot, Well) — will
            move to the origin of a container.
            2. :class:`Vector` move to the given coordinate in Deck coordinate
            system.
            3. (:class:`Placeable`, :class:`Vector`) move to a given coordinate
            within object's coordinate system.
        instrument :
            Instrument to move relative to. If ``None``, move relative to the
            center of a gantry.
        strategy : {'arc', 'direct'}
            ``arc`` : move to the point using arc trajectory
            avoiding obstacles.

            ``direct`` : move to the point in a straight line.

        Examples
        --------
        >>> from opentrons.robot import Robot
        >>> robot.reset() # doctest: +ELLIPSIS
        <opentrons.robot.robot.Robot object at ...>
        >>> robot.connect('Virtual Smoothie')
        True
        >>> robot.home()
        True
        >>> plate = robot.add_container('A1', '96-flat', 'plate')
        >>> robot.move_to(plate[0])
        >>> robot.move_to(plate[0].top())
        """

        # Adding this for backwards compatibility with old move_to(now=False)
        # convention.
        now = False
        if 'now' not in kwargs:
            now = not kwargs.get('enqueue')
        else:
            now = kwargs.get('now')

        placeable, coordinates = containers.unpack_location(location)

        if instrument:
            coordinates = instrument.calibrator.convert(
                placeable,
                coordinates)
        else:
            coordinates += placeable.coordinates(placeable.get_deck())

        def _do():
            if strategy == 'arc':
                arc_coords = self._create_arc(coordinates, placeable)
                for coord in arc_coords:
                    self._driver.move_head(**coord)
            elif strategy == 'direct':
                self._driver.move_head(
                    x=coordinates[0],
                    y=coordinates[1],
                    z=coordinates[2]
                )
            else:
                raise RuntimeError(
                    'Unknown move strategy: {}'.format(strategy))

        if now:
            _do()
        else:
            self.add_command(Command(do=_do))

    def _create_arc(self, coordinates, placeable):
        this_container = None
        if isinstance(placeable, containers.Well):
            this_container = placeable.get_parent()
        elif isinstance(placeable, containers.WellSeries):
            this_container = placeable.get_parent()
        elif isinstance(placeable, containers.Container):
            this_container = placeable

        tallest_z = 0
        if this_container and (self._previous_container == this_container):
            _, _, tallest_z = this_container.max_dimensions(self._deck)
        else:
            _, _, tallest_z = self._deck.max_dimensions(self._deck)

        self._previous_container = this_container

        return [
            {'z': tallest_z},
            {'x': coordinates[0], 'y': coordinates[1]},
            {'z': coordinates[2]}
        ]

    @property
    def actions(self):
        """
        Return a copy of a raw list of commands in the Robot's queue.
        """
        return copy.deepcopy(self._commands)

    def prepare_for_run(self):
        """
        Internal. Prepare for a Robot's run.
        """
        if not self._driver.connection:
            raise RuntimeWarning('Please connect to the robot')

        self._runtime_warnings = []

        if not self._instruments:
            self.add_warning('No instruments added to robot')
        if not self._commands:
            self.add_warning('No commands added to robot')

        for instrument in self._instruments.values():
            instrument.reset()

    def run(self, **kwargs):
        """
        Run the command queue on a device provided in :func:`connect`.

        Notes
        -----
        If :func:`connect` was called with ``port='Virtual Smoothie'``
        it will execute similar to :func:`simulate`.

        Examples
        --------
        ..
        >>> from opentrons.robot import Robot
        >>> from opentrons.instruments.pipette import Pipette
        >>> robot.reset() # doctest: +ELLIPSIS
        <opentrons.robot.robot.Robot object at ...>
        >>> robot.connect('Virtual Smoothie')
        True
        >>> robot.home()
        True
        >>> plate = robot.add_container('A1', '96-flat', 'plate')
        >>> p200 = Pipette(axis='a')
        >>> robot.move_to(plate[0])
        >>> robot.move_to(plate[0].top())
        """
        self.prepare_for_run()

        cmd_run_event = {}
        cmd_run_event.update(kwargs)

        mode = 'live'
        if isinstance(
                self._driver.connection, virtual_smoothie.VirtualSmoothie
        ):
            mode = 'simulate'

        cmd_run_event['mode'] = mode
        for i, command in enumerate(self._commands):
            cmd_run_event.update({
                'command_description': command.description,
                'command_index': i
            })
            try:
                self.can_pop_command.wait()
                if self.stopped_event.is_set():
                    self.resume()
                    break
                if command.description:
                    log.info("Executing: {}".format(command.description))
                command.do()
                # emit command was done...
                cmd_run_event['name'] = 'command-run',
                trace.EventBroker.get_instance().notify(cmd_run_event)
<<<<<<< HEAD
            except KeyboardInterrupt as e:
                self._driver.halt()
=======
            except Exception as e:
>>>>>>> 43198758
                cmd_run_event['name'] = 'command-failed',
                cmd_run_event['error'] = str(e),
                trace.EventBroker.get_instance().notify(cmd_run_event)
                raise e

        return self._runtime_warnings

    def simulate(self, switches=False):
        """
        Simulate a protocol run on a virtual robot.

        It is recommended to call this method before running the
        protocol on a real robot.

        Parameters
        ----------
        switches : bool
            If ``True`` tells the robot to stop
            execution and throw an error if limit switch was hit.
        """
        if switches:
            self.set_connection('simulate_switches')
        else:
            self.set_connection('simulate')
        for instrument in self._instruments.values():
            instrument.set_plunger_defaults()

        res = self.run()

        self.set_connection('live')

        for instrument in self._instruments.values():
            instrument.restore_plunger_positions()

        return res

    def set_connection(self, mode):
        if mode in self.connections:
            connection = self.connections[mode]
            if connection:
                self._driver.connect(connection)
            else:
                self._driver.disconnect()
        else:
            raise ValueError(
                'mode expected to be "live" or "simulate", '
                '{} provided'.format(mode))

    def disconnect(self):
        """
        Disconnects from the robot.
        """
        if self._driver:
            self._driver.disconnect()

        self.axis_homed = {
            'x': False, 'y': False, 'z': False, 'a': False, 'b': False}

        self.connections['live'] = None

    def containers(self):
        """
        Returns the list of the containers on the deck.
        """
        return self._deck.containers()

    def get_deck_slot_types(self):
        return 'slots'

    def get_slot_offsets(self):
        """
        col_offset
        - from bottom left corner of A to bottom corner of B

        row_offset
        - from bottom left corner of 1 to bottom corner of 2

        TODO: figure out actual X and Y offsets (from origin)
        """
        SLOT_OFFSETS = {
            'slots': {
                'x_offset': 10,
                'y_offset': 10,
                'col_offset': 91,
                'row_offset': 134.5
            },
            'slots_legacy': {
                'x_offset': 10,
                'y_offset': 10,
                'col_offset': 96.25,
                'row_offset': 133.3
            }

        }
        slot_settings = SLOT_OFFSETS.get(self.get_deck_slot_types())
        row_offset = slot_settings.get('row_offset')
        col_offset = slot_settings.get('col_offset')
        x_offset = slot_settings.get('x_offset')
        y_offset = slot_settings.get('y_offset')
        return (row_offset, col_offset, x_offset, y_offset)

    def get_max_robot_rows(self):
        # TODO: dynamically figure out robot rows
        return 3

    def setup_deck(self):
        robot_rows = self.get_max_robot_rows()
        row_offset, col_offset, x_offset, y_offset = self.get_slot_offsets()

        for col_index, col in enumerate('ABCDE'):
            for row_index, row in enumerate(range(1, robot_rows + 1)):
                properties = {
                    'width': col_offset,
                    'length': row_offset,
                    'height': 0
                }
                slot = containers.Slot(properties=properties)
                slot_coordinates = (
                    (col_offset * col_index) + x_offset,
                    (row_offset * row_index) + y_offset,
                    0  # TODO: should z always be zero?
                )
                slot_name = "{}{}".format(col, row)
                self._deck.add(slot, slot_name, slot_coordinates)

    @property
    def deck(self):
        return self._deck

    def get_instruments_by_name(self, name):
        res = []
        for k, v in self.get_instruments():
            if v.name == name:
                res.append((k, v))

        return res

    def get_instruments(self, name=None):
        """
        :returns: sorted list of (axis, instrument)
        """
        if name:
            return self.get_instruments_by_name(name)

        return sorted(self._instruments.items())

    def add_container(self, slot, container_name, label):
        container = containers.get_legacy_container(container_name)
        container.properties['type'] = container_name
        self._deck[slot].add(container, label)
        return container

    def clear(self):
        """
        Clear Robot's command queue.
        """
        self._previous_container = None
        self._commands = []

    def pause(self):
        """
        Pauses execution of the protocol. Use :meth:`resume` to resume
        """
        self.can_pop_command.clear()
        self.stopped_event.clear()
        self._driver.pause()

    def stop(self):
        """
        Stops execution of the protocol.
        """
        self.stopped_event.set()
        self.can_pop_command.set()
        self._driver.stop()

    def resume(self):
        """
        Resume execution of the protocol after :meth:`pause`
        """
        self.stopped_event.clear()
        self.can_pop_command.set()
        self._driver.resume()

    def get_serial_ports_list(self):
        ports = []
        # TODO: Store these settings in config
        if os.environ.get('ENABLE_VIRTUAL_SMOOTHIE', '').lower() == 'true':
            ports = [self.VIRTUAL_SMOOTHIE_PORT]
        ports.extend(self._driver.get_serial_ports_list())
        return ports

    def is_connected(self):
        return self._driver.is_connected()

    def get_connected_port(self):
        return self._driver.get_connected_port()

    def versions(self):
        # TODO: Store these versions in config
        compatible = self._driver.versions_compatible()
        return {
            'firmware': {
                'version': self._driver.get_firmware_version(),
                'compatible': compatible['firmware']
            },
            'config': {
                'version': self._driver.get_config_version(),
                'compatible': compatible['config']
            },
            'ot_version': {
                'version': self._driver.get_ot_version(),
                'compatible': compatible['ot_version']
            }
        }

    def diagnostics(self):
        """
        Access diagnostics information for the robot.

        Returns
        -------
        Dictionary with the following keys:
            * ``axis_homed`` — axis that are currently in home position.
            * ``switches`` — end stop switches currently hit.
            * ``steps_per_mm`` — steps per millimeter calibration
            values for ``x`` and ``y`` axis.
        """
        # TODO: Store these versions in config
        return {
            'axis_homed': self.axis_homed,
            'switches': self._driver.get_endstop_switches(),
            'steps_per_mm': {
                'x': self._driver.get_steps_per_mm('x'),
                'y': self._driver.get_steps_per_mm('y')
            }
        }

    def commands(self):
        """
        Access the human-readable list of commands in the robot's queue.

        Returns
        -------
        A list of string values for each command in the queue, for example:

        ``'Aspirating 200uL at <Deck>/<Slot A1>/<Container plate>/<Well A1>'``
        """
        return [c.description for c in self._commands]<|MERGE_RESOLUTION|>--- conflicted
+++ resolved
@@ -661,12 +661,7 @@
                 # emit command was done...
                 cmd_run_event['name'] = 'command-run',
                 trace.EventBroker.get_instance().notify(cmd_run_event)
-<<<<<<< HEAD
-            except KeyboardInterrupt as e:
-                self._driver.halt()
-=======
             except Exception as e:
->>>>>>> 43198758
                 cmd_run_event['name'] = 'command-failed',
                 cmd_run_event['error'] = str(e),
                 trace.EventBroker.get_instance().notify(cmd_run_event)
